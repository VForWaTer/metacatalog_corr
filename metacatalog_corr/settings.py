--- conflicted
+++ resolved
@@ -133,11 +133,7 @@
         'description': 'Calculation of the Jensen Shannon Divergence; Implementation from https://github.com/KIT-HYD/scikit-info',
         'function_name': 'jensen_shannon',
         'import_path': 'metacatalog_corr.metrics',
-<<<<<<< HEAD
         'function_args': {'bins': 'fd', 'calc_distance': False, 'standardize': True} # fd: good estimator for large datasets, standardize: put left and right on same scale
-=======
-        'function_args': {'bins': 'fd', 'calc_distance': False, 'standardize': True} # fd: good estimator for large datasets, standardize: put variables on same scale
->>>>>>> 12993cd4
     },
     {
         'symbol': 'js_distance',
@@ -145,11 +141,8 @@
         'description': 'Calculation of the Jensen Shannon Distance; Implementation from https://github.com/KIT-HYD/scikit-info',
         'function_name': 'jensen_shannon',
         'import_path': 'metacatalog_corr.metrics',
-<<<<<<< HEAD
         'function_args': {'bins': 'fd', 'calc_distance': True, 'standardize': True} # fd: good estimator for large datasets, standardize: put left and right on same scale
-=======
-        'function_args': {'bins': 'fd', 'calc_distance': True, 'standardize': True} # fd: good estimator for large datasets, standardize: put variables on same scale
->>>>>>> 12993cd4
+
     }
 ]
 
